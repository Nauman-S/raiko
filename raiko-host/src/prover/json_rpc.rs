--- conflicted
+++ resolved
@@ -28,26 +28,4 @@
     pub id: serde_json::Value,
     pub method: String,
     pub params: T,
-<<<<<<< HEAD
-}
-
-// curl --location --request POST 'http://localhost:8080' --header 'Content-Type: application/json' --data-raw '{-raw '{
-// "jsonrpc": "2.0",
-// "id": 1,
-// "method": "proof",
-// "params": [
-// {
-// "type": "Sgx",
-// "l2Rpc": "https://rpc.internal.taiko.xyz",
-// "l1Rpc": "https://l1rpc.internal.taiko.xyz",
-// "l2Contracts": "testnet",
-// "proofInstance": "powdr",
-// "block": 2,
-// "prover": "0x70997970C51812dc3A010C7d01b50e0d17dc79C8",
-// "graffiti": "0000000000000000000000000000000000000000000000000000000000000000"
-// }
-// ]
-// }'
-=======
-}
->>>>>>> ebcfdd4f
+}