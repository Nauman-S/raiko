use std::{fs::File, path::PathBuf};

use raiko_core::{
    interfaces::RaikoError,
    provider::{rpc::RpcBlockDataProvider, BlockDataProvider},
};
use raiko_lib::input::{get_input_path, GuestInput};
use tracing::{debug, info};

use crate::interfaces::{HostError, HostResult};

pub fn get_input(
    cache_path: &Option<PathBuf>,
    block_number: u64,
    network: &str,
) -> Option<GuestInput> {
    let dir = cache_path.as_ref()?;

    let path = get_input_path(dir, block_number, network);

    let file = File::open(path).ok()?;

    bincode::deserialize_from(file).ok()
}

pub fn set_input(
    cache_path: &Option<PathBuf>,
    block_number: u64,
    network: &str,
    input: &GuestInput,
) -> HostResult<()> {
    let Some(dir) = cache_path.as_ref() else {
        return Ok(());
    };

    let path = get_input_path(dir, block_number, network);
    info!("caching input for {path:?}");

    let file = File::create(&path).map_err(<std::io::Error as Into<HostError>>::into)?;
    bincode::serialize_into(file, input).map_err(|e| HostError::Anyhow(e.into()))
}

pub async fn validate_input(
    cached_input: Option<GuestInput>,
    provider: &RpcBlockDataProvider,
) -> HostResult<GuestInput> {
    if let Some(cache_input) = cached_input {
        debug!("Using cached input");
        let blocks = provider
            .get_blocks(&[(cache_input.block.number, false)])
            .await?;
        let block = blocks
            .first()
            .ok_or_else(|| RaikoError::RPC("No block data for the requested block".to_owned()))?;

        let cached_block_hash = cache_input.block.header.hash_slow();
        let real_block_hash = block.header.hash.unwrap();
        debug!("cache_block_hash={cached_block_hash:?}, real_block_hash={real_block_hash:?}");

        // double check if cache is valid
        if cached_block_hash == real_block_hash {
            Ok(cache_input)
        } else {
            Err(HostError::InvalidRequestConfig(
                "Cached input is not valid".to_owned(),
            ))
        }
    } else {
        Err(HostError::InvalidRequestConfig(
            "Cached input is not enabled".to_owned(),
        ))
    }
}

#[cfg(test)]
mod test {
    use crate::cache;

    use alloy_primitives::{Address, B256};
    use alloy_provider::Provider;

    use raiko_core::{interfaces::ProofRequest, provider::rpc::RpcBlockDataProvider, Raiko};
    use raiko_lib::input::BlobProofType;
    use raiko_lib::{
        consts::{ChainSpec, Network, SupportedChainSpecs},
        input::GuestInput,
        proof_type::ProofType,
    };

    async fn create_cache_input(
        l1_network: &String,
        network: &String,
        block_number: u64,
    ) -> (GuestInput, RpcBlockDataProvider) {
        let l1_chain_spec = SupportedChainSpecs::default()
            .get_chain_spec(l1_network)
            .unwrap();
        let taiko_chain_spec = SupportedChainSpecs::default()
            .get_chain_spec(network)
            .unwrap();
        let proof_request = ProofRequest {
            batch_id: 0,
            block_number,
            network: network.to_string(),
            l1_network: l1_network.to_string(),
            graffiti: B256::ZERO,
            prover: Address::ZERO,
            proof_type: ProofType::Native,
            blob_proof_type: BlobProofType::KzgVersionedHash,
            prover_args: Default::default(),
            l1_inclusion_block_number: 0,
            l2_block_numbers: Default::default(),
        };
        let raiko = Raiko::new(
            l1_chain_spec.clone(),
            taiko_chain_spec.clone(),
            proof_request.clone(),
        );
        let provider = RpcBlockDataProvider::new(
            &taiko_chain_spec.rpc.clone(),
            proof_request.block_number - 1,
        )
        .await
        .expect("provider init ok");

        let input = raiko
            .generate_input(provider.clone())
            .await
            .expect("input generation failed");
        (input, provider.clone())
    }

    async fn get_a_testable_block_num(chain_spec: &ChainSpec) -> u64 {
        get_latest_block_num(chain_spec).await - 299582u64 // a hardcode helka & mainnet height diff for the test
    }

    async fn get_latest_block_num(chain_spec: &ChainSpec) -> u64 {
        let provider = RpcBlockDataProvider::new(&chain_spec.rpc, 0).await.unwrap();

        provider.provider.get_block_number().await.unwrap()
    }

<<<<<<< HEAD
    #[ignore]
=======
    #[ignore = "holeksy down"]
>>>>>>> 6ff60ee6
    #[tokio::test]
    async fn test_generate_input_from_cache() {
        let l1 = &Network::Holesky.to_string();
        let l2 = &Network::TaikoA7.to_string();
        let taiko_chain_spec = SupportedChainSpecs::default().get_chain_spec(l2).unwrap();
        let block_number: u64 = get_a_testable_block_num(&taiko_chain_spec).await;
        let (input, provider) = create_cache_input(l1, l2, block_number).await;
        let cache_path = Some("./".into());
        assert!(cache::set_input(&cache_path, block_number, l2, &input).is_ok());
        let cached_input = cache::get_input(&cache_path, block_number, l2).expect("load cache");
        assert!(cache::validate_input(Some(cached_input), &provider)
            .await
            .is_ok());

        let new_l1 = &Network::Ethereum.to_string();
        let new_l2 = &Network::TaikoMainnet.to_string();
        let taiko_chain_spec = SupportedChainSpecs::default()
            .get_chain_spec(new_l2)
            .unwrap();
        let block_number: u64 = get_latest_block_num(&taiko_chain_spec).await;
        let (new_input, _) = create_cache_input(new_l1, new_l2, block_number).await;
        // save to old l2 cache slot
        assert!(cache::set_input(&cache_path, block_number, l2, &new_input).is_ok());
        let inv_cached_input = cache::get_input(&cache_path, block_number, l2).expect("load cache");

        // should fail with old provider
        assert!(cache::validate_input(Some(inv_cached_input), &provider)
            .await
            .is_err());
    }
}<|MERGE_RESOLUTION|>--- conflicted
+++ resolved
@@ -140,11 +140,7 @@
         provider.provider.get_block_number().await.unwrap()
     }
 
-<<<<<<< HEAD
-    #[ignore]
-=======
     #[ignore = "holeksy down"]
->>>>>>> 6ff60ee6
     #[tokio::test]
     async fn test_generate_input_from_cache() {
         let l1 = &Network::Holesky.to_string();
