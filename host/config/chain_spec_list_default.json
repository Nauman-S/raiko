[
    {
        "name": "ethereum",
        "chain_id": 1,
        "max_spec_id": "CANCUN",
        "hard_forks": {
            "FRONTIER": {
                "Block": 0
            },
            "MERGE": {
                "Block": 15537394
            },
            "SHANGHAI": {
                "Block": 17034870
            },
            "CANCUN": {
                "Timestamp": 1710338135
            }
        },
        "eip_1559_constants": {
            "base_fee_change_denominator": "0x8",
            "base_fee_max_increase_denominator": "0x8",
            "base_fee_max_decrease_denominator": "0x8",
            "elasticity_multiplier": "0x2"
        },
        "l1_contract": null,
        "l2_contract": null,
        "rpc": "https://rpc.ankr.com/eth",
        "beacon_rpc": "https://ethereum-beacon-api.publicnode.com",
        "verifier_address_forks": {
            "FRONTIER": {
                "SGX": "0x532efbf6d62720d0b2a2bb9d11066e8588cae6d9",
                "SP1": null,
                "RISC0": "0x0000000000000000000000000000000000000000"
            }
        },
        "genesis_time": 1606824023,
        "seconds_per_slot": 12,
        "is_taiko": false
    },
    {
        "name": "holesky",
        "chain_id": 17000,
        "max_spec_id": "CANCUN",
        "hard_forks": {
            "FRONTIER": {
                "Block": 0
            },
            "SHANGHAI": {
                "Timestamp": 1696000704
            },
            "CANCUN": {
                "Timestamp": 1707305664
            }
        },
        "eip_1559_constants": {
            "base_fee_change_denominator": "0x8",
            "base_fee_max_increase_denominator": "0x8",
            "base_fee_max_decrease_denominator": "0x8",
            "elasticity_multiplier": "0x2"
        },
        "l1_contract": null,
        "l2_contract": null,
        "rpc": "https://ethereum-holesky-rpc.publicnode.com",
        "beacon_rpc": "https://fabled-weathered-cherry.ethereum-holesky.quiknode.pro/8f1c66935fa5f9afbda0db43318fe3c9e7b061e1/",
        "verifier_address_forks": {
            "FRONTIER": {
                "SGX": "0x532efbf6d62720d0b2a2bb9d11066e8588cae6d9",
                "SP1": null,
                "RISC0": "0x0000000000000000000000000000000000000000"
            }
        },
        "genesis_time": 1695902400,
        "seconds_per_slot": 12,
        "is_taiko": false
    },
    {
        "name": "taiko_a7",
        "chain_id": 167009,
        "max_spec_id": "ONTAKE",
        "hard_forks": {
            "HEKLA": {
                "Block": 0
            },
            "ONTAKE": {
                "Block": 999999
            },
            "CANCUN": "TBD"
        },
        "eip_1559_constants": {
            "base_fee_change_denominator": "0x8",
            "base_fee_max_increase_denominator": "0x8",
            "base_fee_max_decrease_denominator": "0x8",
            "elasticity_multiplier": "0x2"
        },
        "l1_contract": "0x79c9109b764609df928d16fc4a91e9081f7e87db",
        "l2_contract": "0x1670090000000000000000000000000000010001",
        "rpc": "https://rpc.hekla.taiko.xyz",
        "beacon_rpc": null,
<<<<<<< HEAD
        "verifier_address_forks": {
            "HEKLA": {
                "SGX": "0x532efbf6d62720d0b2a2bb9d11066e8588cae6d9",
                "SP1": null,
                "RISC0": "0x0000000000000000000000000000000000000000"
            },
            "ONTAKE": {
                "SGX": "0xf6d620d0b2a2bb9d11066e8532efb72588cae6d9",
                "SP1": null,
                "RISC0": "0x0000000000000000000000000000000000000000"
            }
=======
        "verifier_address":{
            "SGX":"0x532efbf6d62720d0b2a2bb9d11066e8588cae6d9",
            "SP1":null,
            "RISC0":"0x4fEd801C5a876D4289e869cbEfA1E1A448b10714"
>>>>>>> 5ea0c337
        },
        "genesis_time": 0,
        "seconds_per_slot": 1,
        "is_taiko": true
    },
    {
        "name": "taiko_mainnet",
        "chain_id": 167000,
        "max_spec_id": "ONTAKE",
        "hard_forks": {
            "HEKLA": {
                "Block": 0
            },
            "ONTAKE": {
                "Block": 999999
            },
            "CANCUN": "TBD"
        },
        "eip_1559_constants": {
            "base_fee_change_denominator": "0x8",
            "base_fee_max_increase_denominator": "0x8",
            "base_fee_max_decrease_denominator": "0x8",
            "elasticity_multiplier": "0x2"
        },
        "l1_contract": "0x06a9Ab27c7e2255df1815E6CC0168d7755Feb19a",
        "l2_contract": "0x1670000000000000000000000000000000010001",
        "rpc": "https://rpc.mainnet.taiko.xyz",
        "beacon_rpc": null,
        "verifier_address_forks": {
            "HEKLA": {
                "SGX": "0xb0f3186FC1963f774f52ff455DC86aEdD0b31F81",
                "SP1": null,
                "RISC0": "0x0000000000000000000000000000000000000000"
            }
        },
        "genesis_time": 0,
        "seconds_per_slot": 1,
        "is_taiko": true
    }
]<|MERGE_RESOLUTION|>--- conflicted
+++ resolved
@@ -97,24 +97,17 @@
         "l2_contract": "0x1670090000000000000000000000000000010001",
         "rpc": "https://rpc.hekla.taiko.xyz",
         "beacon_rpc": null,
-<<<<<<< HEAD
         "verifier_address_forks": {
             "HEKLA": {
                 "SGX": "0x532efbf6d62720d0b2a2bb9d11066e8588cae6d9",
                 "SP1": null,
-                "RISC0": "0x0000000000000000000000000000000000000000"
+                "RISC0": "0x4fEd801C5a876D4289e869cbEfA1E1A448b10714"
             },
             "ONTAKE": {
                 "SGX": "0xf6d620d0b2a2bb9d11066e8532efb72588cae6d9",
                 "SP1": null,
                 "RISC0": "0x0000000000000000000000000000000000000000"
             }
-=======
-        "verifier_address":{
-            "SGX":"0x532efbf6d62720d0b2a2bb9d11066e8588cae6d9",
-            "SP1":null,
-            "RISC0":"0x4fEd801C5a876D4289e869cbEfA1E1A448b10714"
->>>>>>> 5ea0c337
         },
         "genesis_time": 0,
         "seconds_per_slot": 1,
