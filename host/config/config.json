--- conflicted
+++ resolved
@@ -5,11 +5,7 @@
     "prover": "0x70997970C51812dc3A010C7d01b50e0d17dc79C8",
     "graffiti": "8008500000000000000000000000000000000000000000000000000000000000",
     "proof_type": "risc0",
-<<<<<<< HEAD
-    "blob_proof_type": "ProofOfEquivalence",
-=======
     "blob_proof_type": "proof_of_equivalence",
->>>>>>> 048df9f8
     "sgx": {
         "instance_id": 456,
         "setup": true,
