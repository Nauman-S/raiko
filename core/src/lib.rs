use std::{collections::HashMap, hint::black_box};

use alloy_primitives::Address;
use alloy_rpc_types::EIP1186AccountProofResponse;
use interfaces::{cancel_proof, run_batch_prover, run_prover};
use raiko_lib::{
    builder::{create_mem_db, RethBlockBuilder},
    consts::ChainSpec,
    input::{GuestBatchInput, GuestBatchOutput, GuestInput, GuestOutput, TaikoProverData},
    protocol_instance::ProtocolInstance,
    prover::{IdStore, IdWrite, Proof, ProofKey},
    utils::{generate_transactions, generate_transactions_for_batch_blocks},
};
use reth_primitives::{Block, Header};
use serde_json::Value;
use tracing::{debug, error, info, warn};

use crate::{
    interfaces::{ProofRequest, RaikoError, RaikoResult},
    preflight::{batch_preflight, preflight, BatchPreflightData, PreflightData},
    provider::BlockDataProvider,
};

pub mod interfaces;
pub mod preflight;
pub mod prover;
pub mod provider;

pub type MerkleProof = HashMap<Address, EIP1186AccountProofResponse>;

pub struct Raiko {
    l1_chain_spec: ChainSpec,
    taiko_chain_spec: ChainSpec,
    request: ProofRequest,
}

impl Raiko {
    pub fn new(
        l1_chain_spec: ChainSpec,
        taiko_chain_spec: ChainSpec,
        request: ProofRequest,
    ) -> Self {
        Self {
            l1_chain_spec,
            taiko_chain_spec,
            request,
        }
    }

    fn get_preflight_data(&self) -> PreflightData {
        PreflightData::new(
            self.request.block_number,
            self.request.l1_inclusion_block_number,
            self.l1_chain_spec.to_owned(),
            self.taiko_chain_spec.to_owned(),
            TaikoProverData {
                graffiti: self.request.graffiti,
                prover: self.request.prover,
            },
            self.request.blob_proof_type.clone(),
        )
    }

    fn get_batch_preflight_data(&self) -> BatchPreflightData {
        BatchPreflightData {
            batch_id: self.request.batch_id,
            block_numbers: self.request.l2_block_numbers.clone(),
            l1_inclusion_block_number: self.request.l1_inclusion_block_number, // todo: user input
            l1_chain_spec: self.l1_chain_spec.to_owned(),
            taiko_chain_spec: self.taiko_chain_spec.to_owned(),
            prover_data: TaikoProverData {
                graffiti: self.request.graffiti,
                prover: self.request.prover,
            },
            blob_proof_type: self.request.blob_proof_type.clone(),
        }
    }

    pub async fn generate_input<BDP: BlockDataProvider>(
        &self,
        provider: BDP,
    ) -> RaikoResult<GuestInput> {
        //TODO: read fork from config
        let preflight_data = self.get_preflight_data();
        info!("Generating input for block {}", self.request.block_number);
        preflight(provider, preflight_data)
            .await
            .map_err(Into::<RaikoError>::into)
    }

    pub async fn generate_batch_input<BDP: BlockDataProvider>(
        &self,
        provider: BDP,
    ) -> RaikoResult<GuestBatchInput> {
        //TODO: read fork from config
        let preflight_data = self.get_batch_preflight_data();
        info!("Generating batch input for batch {}", self.request.batch_id);
        batch_preflight(provider, preflight_data)
            .await
            .map_err(Into::<RaikoError>::into)
    }

    pub fn get_output(&self, input: &GuestInput) -> RaikoResult<GuestOutput> {
        let db = create_mem_db(&mut input.clone()).unwrap();
        let mut builder = RethBlockBuilder::new(input, db);
        let pool_tx = generate_transactions(
            &input.chain_spec,
            &input.taiko.block_proposed,
            &input.taiko.tx_data,
            &input.taiko.anchor_tx,
        );
        builder
            .execute_transactions(pool_tx, false)
            .expect("execute");
        let result = builder.finalize();

        match result {
            Ok(header) => {
                info!("Verifying final state using provider data ...");
                info!(
                    "Final block hash derived successfully. {}",
                    header.hash_slow()
                );
                debug!("Final block header derived successfully. {header:?}");
                // Check if the header is the expected one
                check_header(&input.block.header, &header)?;

                Ok(GuestOutput {
                    header: header.clone(),
                    hash: ProtocolInstance::new(input, &header, self.request.proof_type)?
                        .instance_hash(),
                })
            }
            Err(e) => {
                warn!("Proving bad block construction!");
                Err(RaikoError::Guest(
                    raiko_lib::prover::ProverError::GuestError(e.to_string()),
                ))
            }
        }
    }

    pub fn get_batch_output(&self, batch_input: &GuestBatchInput) -> RaikoResult<GuestBatchOutput> {
        let pool_txs_list = generate_transactions_for_batch_blocks(&batch_input.taiko);
        let blocks = batch_input.inputs.iter().zip(pool_txs_list).try_fold(
            Vec::new(),
            |mut acc, input_and_txs| -> RaikoResult<Vec<Block>> {
                let (input, pool_txs) = input_and_txs;
                let output = self.single_output_for_batch(pool_txs, input)?;
                acc.push(output);
                Ok(acc)
            },
        )?;

        blocks.windows(2).try_for_each(|window| {
            let parent = &window[0];
            let current = &window[1];
            if parent.header.hash_slow() != current.header.parent_hash {
                return Err(RaikoError::Guest(
                    raiko_lib::prover::ProverError::GuestError("Parent hash mismatch".to_string()),
                ));
            }
            Ok(())
        })?;

        Ok(GuestBatchOutput {
            blocks: blocks.clone(),
            hash: ProtocolInstance::new_batch(batch_input, blocks, self.request.proof_type)?
                .instance_hash(),
        })
    }

    fn single_output_for_batch(
        &self,
        origin_pool_txs: Vec<reth_primitives::TransactionSigned>,
        input: &GuestInput,
    ) -> RaikoResult<Block> {
        let db = create_mem_db(&mut input.clone()).unwrap();
        let mut builder = RethBlockBuilder::new(input, db);

        let mut pool_txs = vec![input.taiko.anchor_tx.clone().unwrap()];
        pool_txs.extend_from_slice(&origin_pool_txs);

        builder
            .execute_transactions(pool_txs, false)
            .expect("execute");
        let result = builder.finalize_block();

        match result {
            Ok(block) => {
                let header = block.header.clone();
                info!("Verifying final state using provider data ...");
                info!(
                    "Final block hash derived successfully. {}",
                    header.hash_slow()
                );
                debug!("Final block derived successfully. {block:?}");
                // Check if the header is the expected one
                check_header(&input.block.header, &header)?;

                Ok(block.clone())
            }
            Err(e) => {
                warn!("Proving bad block construction!");
                Err(RaikoError::Guest(
                    raiko_lib::prover::ProverError::GuestError(e.to_string()),
                ))
            }
        }
    }

    pub async fn prove(
        &self,
        input: GuestInput,
        output: &GuestOutput,
        store: Option<&mut dyn IdWrite>,
    ) -> RaikoResult<Proof> {
        let config = serde_json::to_value(&self.request)?;
        run_prover(self.request.proof_type, input, output, &config, store).await
    }

    pub async fn batch_prove(
        &self,
        input: GuestBatchInput,
        output: &GuestBatchOutput,
        store: Option<&mut dyn IdWrite>,
    ) -> RaikoResult<Proof> {
        let config = serde_json::to_value(&self.request)?;
        run_batch_prover(self.request.proof_type, input, output, &config, store).await
    }

    pub async fn cancel(
        &self,
        proof_key: ProofKey,
        read: Box<&mut dyn IdStore>,
    ) -> RaikoResult<()> {
        cancel_proof(self.request.proof_type, proof_key, read).await
    }
}

fn check_header(exp: &Header, header: &Header) -> Result<(), RaikoError> {
    // Check against the expected value of all fields for easy debugability
    check_eq(&exp.parent_hash, &header.parent_hash, "parent_hash");
    check_eq(&exp.ommers_hash, &header.ommers_hash, "ommers_hash");
    check_eq(&exp.beneficiary, &header.beneficiary, "beneficiary");
    check_eq(&exp.state_root, &header.state_root, "state_root");
    check_eq(
        &exp.transactions_root,
        &header.transactions_root,
        "transactions_root",
    );
    check_eq(&exp.receipts_root, &header.receipts_root, "receipts_root");
    check_eq(
        &exp.withdrawals_root,
        &header.withdrawals_root,
        "withdrawals_root",
    );
    check_eq(&exp.logs_bloom, &header.logs_bloom, "logs_bloom");
    check_eq(&exp.difficulty, &header.difficulty, "difficulty");
    check_eq(&exp.number, &header.number, "number");
    check_eq(&exp.gas_limit, &header.gas_limit, "gas_limit");
    check_eq(&exp.gas_used, &header.gas_used, "gas_used");
    check_eq(&exp.timestamp, &header.timestamp, "timestamp");
    check_eq(&exp.mix_hash, &header.mix_hash, "mix_hash");
    check_eq(&exp.nonce, &header.nonce, "nonce");
    check_eq(
        &exp.base_fee_per_gas,
        &header.base_fee_per_gas,
        "base_fee_per_gas",
    );
    check_eq(&exp.blob_gas_used, &header.blob_gas_used, "blob_gas_used");
    check_eq(
        &exp.excess_blob_gas,
        &header.excess_blob_gas,
        "excess_blob_gas",
    );
    check_eq(
        &exp.parent_beacon_block_root,
        &header.parent_beacon_block_root,
        "parent_beacon_block_root",
    );
    check_eq(&exp.extra_data, &header.extra_data, "extra_data");

    // Make sure the blockhash from the node matches the one from the builder
    require_eq(
        &exp.hash_slow(),
        &header.hash_slow(),
        &format!("block hash unexpected for block {}", exp.number),
    )
}

fn check_eq<T: std::cmp::PartialEq + std::fmt::Debug>(expected: &T, actual: &T, message: &str) {
    // printing out error, if any, but ignoring the result
    // making sure it's not optimized out
    let _ = black_box(require_eq(expected, actual, message));
}

fn require(expression: bool, message: &str) -> RaikoResult<()> {
    if !expression {
        let msg = format!("Assertion failed: {message}");
        error!("{msg}");
        return Err(anyhow::Error::msg(msg).into());
    }
    Ok(())
}

fn require_eq<T: std::cmp::PartialEq + std::fmt::Debug>(
    expected: &T,
    actual: &T,
    message: &str,
) -> RaikoResult<()> {
    let msg = format!("{message} - Expected: {expected:?}, Found: {actual:?}");
    require(expected == actual, &msg)
}

/// Merges two json's together, overwriting `a` with the values of `b`
pub fn merge(a: &mut Value, b: &Value) {
    match (a, b) {
        (Value::Object(a), Value::Object(b)) => {
            for (k, v) in b {
                merge(a.entry(k).or_insert(Value::Null), v);
            }
        }
        (a, b) if !b.is_null() => b.clone_into(a),
        // If b is null, just keep a (which means do nothing).
        _ => {}
    }
}

#[cfg(test)]
mod tests {
    use crate::interfaces::aggregate_proofs;
    use crate::preflight::parse_l1_batch_proposal_tx_for_pacaya_fork;
    use crate::{interfaces::ProofRequest, provider::rpc::RpcBlockDataProvider, ChainSpec, Raiko};
    use alloy_primitives::Address;
    use alloy_provider::Provider;
    use env_logger;
    use raiko_lib::{
        consts::{Network, SupportedChainSpecs},
        input::{AggregationGuestInput, AggregationGuestOutput, BlobProofType},
        primitives::B256,
        proof_type::ProofType,
        prover::Proof,
    };
    use serde_json::{json, Value};
    use std::{collections::HashMap, env, str::FromStr};
    use tracing::{debug, trace};

    fn get_proof_type_from_env() -> ProofType {
        let proof_type = env::var("TARGET").unwrap_or("native".to_string());
        ProofType::from_str(&proof_type).unwrap()
    }

    fn is_ci() -> bool {
        let ci = env::var("CI").unwrap_or("0".to_string());
        ci == "1"
    }

    fn test_proof_params(enable_aggregation: bool) -> HashMap<String, Value> {
        let mut prover_args = HashMap::new();
        prover_args.insert(
            "native".to_string(),
            json! {
                {
                    "json_guest_input": null
                }
            },
        );
        prover_args.insert(
            "sp1".to_string(),
            json! {
                {
                    "recursion": if enable_aggregation { "compressed" } else { "plonk" },
                    "prover": "mock",
                    "verify": true
                }
            },
        );
        prover_args.insert(
            "risc0".to_string(),
            json! {
                {
                    "bonsai": false,
                    "snark": false,
                    "profile": true,
                    "execution_po2": 18
                }
            },
        );
        prover_args.insert(
            "sgx".to_string(),
            json! {
                {
                    "instance_id": 121,
                    "setup": enable_aggregation,
                    "bootstrap": enable_aggregation,
                    "prove": true,
                }
            },
        );
        prover_args
    }

    async fn prove_block(
        l1_chain_spec: ChainSpec,
        taiko_chain_spec: ChainSpec,
        proof_request: ProofRequest,
    ) -> Proof {
        let provider =
            RpcBlockDataProvider::new(&taiko_chain_spec.rpc, proof_request.block_number - 1)
                .await
                .expect("Could not create RpcBlockDataProvider");
        let raiko = Raiko::new(l1_chain_spec, taiko_chain_spec, proof_request.clone());
        let input = raiko
            .generate_input(provider)
            .await
            .expect("input generation failed");
        let output = raiko.get_output(&input).expect("output generation failed");
        raiko
            .prove(input, &output, None)
            .await
            .expect("proof generation failed")
    }

    async fn batch_prove_block(
        l1_chain_spec: ChainSpec,
        taiko_chain_spec: ChainSpec,
        proof_request: ProofRequest,
    ) -> Proof {
        let all_prove_blocks = parse_l1_batch_proposal_tx_for_pacaya_fork(
            &l1_chain_spec,
            &taiko_chain_spec,
            proof_request.l1_inclusion_block_number,
            proof_request.batch_id,
        )
        .await
        .expect("Could not parse L1 batch proposal tx");
        // provider target blocks are all blocks in the batch and the parent block of block[0]
        let provider_target_blocks =
            (all_prove_blocks[0] - 1..=*all_prove_blocks.last().unwrap()).collect();
        let provider =
            RpcBlockDataProvider::new_batch(&taiko_chain_spec.rpc, provider_target_blocks)
                .await
                .expect("Could not create RpcBlockDataProvider");
        let raiko = Raiko::new(l1_chain_spec, taiko_chain_spec, proof_request.clone());
        let input = raiko
            .generate_batch_input(provider)
            .await
            .expect("input generation failed");
        trace!("batch guest input: {input:?}");
        let output = raiko
            .get_batch_output(&input)
            .expect("output generation failed");
        debug!("batch guest output: {output:?}");
        raiko
            .batch_prove(input, &output, None)
            .await
            .expect("proof generation failed")
    }

    #[ignore]
    #[tokio::test(flavor = "multi_thread")]
    async fn test_prove_batch_block_taiko_dev() {
        env_logger::init();
        let proof_type = get_proof_type_from_env();
        let l1_network = "taiko_dev_l1".to_owned();
        let network = "taiko_dev".to_owned();
        let chain_specs = SupportedChainSpecs::merge_from_file(
            "../host/config/chain_spec_list_devnet.json".into(),
        )
        .unwrap();
        let taiko_chain_spec = chain_specs.get_chain_spec(&network).unwrap();
        let l1_chain_spec = chain_specs.get_chain_spec(&l1_network).unwrap();

        let proof_request = ProofRequest {
            block_number: 0,
            batch_id: 164,
            l1_inclusion_block_number: 363,
            l2_block_numbers: vec![164],
            network,
            graffiti: B256::ZERO,
            prover: Address::ZERO,
            l1_network,
            proof_type,
            blob_proof_type: BlobProofType::ProofOfEquivalence,
            prover_args: test_proof_params(false),
        };
        batch_prove_block(l1_chain_spec, taiko_chain_spec, proof_request).await;
    }

    #[ignore]
    #[tokio::test(flavor = "multi_thread")]
    async fn test_batch_prove_block_taiko_mainnet() {
        env_logger::init();
        let proof_type = get_proof_type_from_env();
        let l1_network = Network::Ethereum.to_string();
        let network = Network::TaikoMainnet.to_string();
        // Give the CI an simpler block to test because it doesn't have enough memory.
        // Unfortunately that also means that kzg is not getting fully verified by CI.
        let block_number = if is_ci() {
            800000
        } else {
            std::env::var("BLOCK_NUMBER")
                .unwrap_or("800000".to_string())
                .parse::<u64>()
                .unwrap()
        };
        let taiko_chain_spec = SupportedChainSpecs::default()
            .get_chain_spec(&network)
            .unwrap();
        let l1_chain_spec = SupportedChainSpecs::default()
            .get_chain_spec(&l1_network)
            .unwrap();

        let proof_request = ProofRequest {
            block_number: 0,
            batch_id: 1,
            l1_inclusion_block_number: 1000,
            l2_block_numbers: vec![block_number],
            network,
            graffiti: B256::ZERO,
            prover: Address::ZERO,
            l1_network,
            proof_type,
            blob_proof_type: BlobProofType::ProofOfEquivalence,
            prover_args: test_proof_params(false),
        };
        batch_prove_block(l1_chain_spec, taiko_chain_spec, proof_request).await;
    }

<<<<<<< HEAD
    #[ignore]
=======
    #[ignore = "holesky down"]
>>>>>>> 6ff60ee6
    #[tokio::test(flavor = "multi_thread")]
    async fn test_prove_block_taiko_a7() {
        env_logger::init();
        let proof_type = get_proof_type_from_env();
        let l1_network = Network::Holesky.to_string();
        let network = Network::TaikoA7.to_string();
        // Give the CI an simpler block to test because it doesn't have enough memory.
        // Unfortunately that also means that kzg is not getting fully verified by CI.
        let block_number = if is_ci() { 105987 } else { 101368 };
        let taiko_chain_spec = SupportedChainSpecs::default()
            .get_chain_spec(&network)
            .unwrap();
        let l1_chain_spec = SupportedChainSpecs::default()
            .get_chain_spec(&l1_network)
            .unwrap();

        let proof_request = ProofRequest {
            block_number,
            batch_id: 0,
            l1_inclusion_block_number: 0,
            l2_block_numbers: vec![],
            network,
            graffiti: B256::ZERO,
            prover: Address::ZERO,
            l1_network,
            proof_type,
            blob_proof_type: BlobProofType::ProofOfEquivalence,
            prover_args: test_proof_params(false),
        };
        prove_block(l1_chain_spec, taiko_chain_spec, proof_request).await;
    }

    async fn get_recent_block_num(chain_spec: &ChainSpec) -> u64 {
        let provider = RpcBlockDataProvider::new(&chain_spec.rpc, 0).await.unwrap();
        let height = provider.provider.get_block_number().await.unwrap();
        height - 100
    }

    #[ignore = "public node does not support long distance MPT proof query."]
    #[tokio::test(flavor = "multi_thread")]
    async fn test_prove_block_ethereum() {
        let proof_type = get_proof_type_from_env();
        // Skip test on SP1 for now because it's too slow on CI
        if !(is_ci() && proof_type == ProofType::Sp1) {
            let network = Network::Ethereum.to_string();
            let l1_network = Network::Ethereum.to_string();
            let taiko_chain_spec = SupportedChainSpecs::default()
                .get_chain_spec(&network)
                .unwrap();
            let l1_chain_spec = SupportedChainSpecs::default()
                .get_chain_spec(&l1_network)
                .unwrap();
            let block_number = get_recent_block_num(&taiko_chain_spec).await;
            println!(
                "test_prove_block_ethereum in block_number: {}",
                block_number
            );
            let proof_request = ProofRequest {
                block_number,
                batch_id: 0,
                l1_inclusion_block_number: 0,
                l2_block_numbers: Vec::new(),
                network,
                graffiti: B256::ZERO,
                prover: Address::ZERO,
                l1_network,
                proof_type,
                blob_proof_type: BlobProofType::ProofOfEquivalence,
                prover_args: test_proof_params(false),
            };
            prove_block(l1_chain_spec, taiko_chain_spec, proof_request).await;
        }
    }

    #[tokio::test(flavor = "multi_thread")]
    async fn test_prove_block_taiko_mainnet() {
        let proof_type = get_proof_type_from_env();
        // Skip test on SP1 for now because it's too slow on CI
        if !(is_ci() && proof_type == ProofType::Sp1) {
            let network = Network::TaikoMainnet.to_string();
            let l1_network = Network::Ethereum.to_string();
            let taiko_chain_spec = SupportedChainSpecs::default()
                .get_chain_spec(&network)
                .unwrap();
            let l1_chain_spec = SupportedChainSpecs::default()
                .get_chain_spec(&l1_network)
                .unwrap();
            let block_number = get_recent_block_num(&taiko_chain_spec).await;
            println!(
                "test_prove_block_taiko_mainnet in block_number: {}",
                block_number
            );
            let proof_request = ProofRequest {
                block_number,
                batch_id: 0,
                l1_inclusion_block_number: 0,
                l2_block_numbers: Vec::new(),
                network,
                graffiti: B256::ZERO,
                prover: Address::ZERO,
                l1_network,
                proof_type,
                blob_proof_type: BlobProofType::ProofOfEquivalence,
                prover_args: test_proof_params(false),
            };
            prove_block(l1_chain_spec, taiko_chain_spec, proof_request).await;
        }
    }

<<<<<<< HEAD
    #[ignore]
=======
    #[ignore = "holesky down"]
>>>>>>> 6ff60ee6
    #[tokio::test(flavor = "multi_thread")]
    async fn test_prove_block_taiko_a7_aggregated() {
        let proof_type = get_proof_type_from_env();
        let l1_network = Network::Holesky.to_string();
        let network = Network::TaikoA7.to_string();
        // Give the CI an simpler block to test because it doesn't have enough memory.
        // Unfortunately that also means that kzg is not getting fully verified by CI.
        let block_number = if is_ci() { 105987 } else { 101368 };
        let taiko_chain_spec = SupportedChainSpecs::default()
            .get_chain_spec(&network)
            .unwrap();
        let l1_chain_spec = SupportedChainSpecs::default()
            .get_chain_spec(&l1_network)
            .unwrap();

        let proof_request = ProofRequest {
            block_number,
            batch_id: 0,
            l1_inclusion_block_number: 0,
            l2_block_numbers: Vec::new(),
            network,
            graffiti: B256::ZERO,
            prover: Address::ZERO,
            l1_network,
            proof_type,
            blob_proof_type: BlobProofType::ProofOfEquivalence,
            prover_args: test_proof_params(true),
        };
        let proof = prove_block(l1_chain_spec, taiko_chain_spec, proof_request).await;

        let input = AggregationGuestInput {
            proofs: vec![proof.clone(), proof],
        };

        let output = AggregationGuestOutput { hash: B256::ZERO };

        let aggregated_proof = aggregate_proofs(
            proof_type,
            input,
            &output,
            &serde_json::to_value(&test_proof_params(false)).unwrap(),
            None,
        )
        .await
        .expect("proof aggregation failed");
        println!("aggregated proof: {aggregated_proof:?}");
    }
}<|MERGE_RESOLUTION|>--- conflicted
+++ resolved
@@ -528,11 +528,7 @@
         batch_prove_block(l1_chain_spec, taiko_chain_spec, proof_request).await;
     }
 
-<<<<<<< HEAD
-    #[ignore]
-=======
     #[ignore = "holesky down"]
->>>>>>> 6ff60ee6
     #[tokio::test(flavor = "multi_thread")]
     async fn test_prove_block_taiko_a7() {
         env_logger::init();
@@ -642,11 +638,7 @@
         }
     }
 
-<<<<<<< HEAD
-    #[ignore]
-=======
     #[ignore = "holesky down"]
->>>>>>> 6ff60ee6
     #[tokio::test(flavor = "multi_thread")]
     async fn test_prove_block_taiko_a7_aggregated() {
         let proof_type = get_proof_type_from_env();
